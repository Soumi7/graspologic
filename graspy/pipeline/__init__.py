--- conflicted
+++ resolved
@@ -1,10 +1,7 @@
-<<<<<<< HEAD
-from .anomaly import anomaly_detection
-=======
 # Copyright (c) Microsoft Corporation and contributors.
 # Licensed under the MIT License.
 
->>>>>>> 5d0aa9a7
+from .anomaly import anomaly_detection
 from .mug2vec import mug2vec
 
 __all__ = ["anomaly_detection", "mug2vec"]